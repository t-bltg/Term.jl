using Highlights.Tokens, Highlights.Themes

import MyterialColors:
    green,
    green_light,
    purple_light,
    blue,
    red,
    green_light,
    green,
    blue_light,
    orange_light,
    pink_light,
    orange,
    yellow,
    yellow_light,
    white,
    green,
    amber,
    green_dark,
    orange

import Parameters: @with_kw

"""
    Theme

Stores colors for different semantically relevant items, used to 
style outputs to terminal.
"""
@with_kw mutable struct Theme
    name::String = "default"
    docstring::String = green_dark
    string::String = "#64b565"
    type::String = purple_light
    emphasis::String = "$blue  bold"
    emphasis_light::String = yellow_light
    code::String = "$(yellow) italic"
    multiline_code::String = "$(yellow) italic"
    symbol::String = orange
    expression::String = amber
    number::String = blue_light
    operator::String = "$red"
    func::String = yellow

    # loggin levels
<<<<<<< HEAD
    info::String = "#7cb0cf"
    debug::String = "#197fbd"
    warn::String = "#e37b19"
    error::String = "bold #d13f3f"
=======
    info::String                = "#7cb0cf"
    debug::String               = "#197fbd"
    warn::String                = orange
    error::String               = "bold #d13f3f"
>>>>>>> 70bd478f

    # Tree objects
    tree_title_style::String = "$orange italic"
    tree_node_style::String = "$yellow italic"
    tree_leaf_style::String = yellow_light
    tree_guide_style::String = blue
    tree_max_width::Int = 44

    # Repr
    repr_accent_style = "bold #e0db79"
    repr_name_style = "#e3ac8d"
    repr_type_style = "#bb86db"
    repr_values_style = "#b3d4ff"
    repr_line_style = "dim #7e9dd9"
    repr_panel_style = "#9bb3e0"
end

function Base.show(io::IO, ::MIME"text/plain", theme::Theme)
    fields = fieldnames(Theme)
    N = length(fields)
    values = map(f -> getfield(theme, f), fields)

    fields = map(
        v -> if v[2] isa String
            RenderableText(string(v[1]); style = v[2])
        else
            RenderableText(string(v[1]))
        end, zip(fields, values)
    )

    values = map(
        v -> v isa String ? RenderableText("■■"; style = v) : RenderableText(string(v)),
        values,
    )

    content =
        hLine(30, "Base"; style = "#9bb3e0") /
        (rvstack(values[2:13]) * Spacer(2, 1) * lvstack(fields[2:13]))
    content /= "" / hLine(30, "Logging"; style = "#9bb3e0")
    content /= (rvstack(values[14:17]) * Spacer(2, 1) * lvstack(fields[14:17]))
    content /= "" / hLine(30, "Tree"; style = "#9bb3e0")
    content /= (rvstack(values[18:22]) * Spacer(2, 1) * lvstack(fields[18:22]))
    content /= "" / hLine(30, "REPL"; style = "#9bb3e0")
    content /= (rvstack(values[23:end]) * Spacer(2, 1) * lvstack(fields[23:end]))

    return print(
        io,
        Panel(
            content;
            width = 44,
            justify = :center,
            title = "Theme: {bold}$(theme.name){/bold}",
            padding = (4, 4, 1, 1),
            style = "#9bb3e0",
            title_style = "white",
        ),
    )
end

function set_theme(theme::Theme)
    return term_theme[] = theme
end

# ------------------------------ Highlighters.jl ----------------------------- #

"""
Custom hilighting theme for Highlighters.jl
https://juliadocs.github.io/Highlights.jl/stable/man/theme/
"""
abstract type CodeTheme <: AbstractTheme end

@theme CodeTheme Dict(
    :style => S"",
    :tokens => Dict(
        # TEXT    => S"fg: e6e8e6",
        # yellow
        NAME_FUNCTION => S"fg: FFF59D; bold",
        NAME_OTHER => S"fg: FFF59D; bold",

        # red
        KEYWORD => S"fg: fc6262; bold",
        OPERATOR => S"fg: fc6262; bold",
        PUNCTUATION => S"fg: fc7474",

        # green
        STRING => S"fg: A5D6A7",
        COMMENT => S"fg: C5E1A5; italic",
        STRING_DOC => S"fg: D4E157",

        # blue
        NUMBER => S"fg: 90CAF9",
    ),
)<|MERGE_RESOLUTION|>--- conflicted
+++ resolved
@@ -44,17 +44,10 @@
     func::String = yellow
 
     # loggin levels
-<<<<<<< HEAD
-    info::String = "#7cb0cf"
-    debug::String = "#197fbd"
-    warn::String = "#e37b19"
-    error::String = "bold #d13f3f"
-=======
     info::String                = "#7cb0cf"
     debug::String               = "#197fbd"
     warn::String                = orange
     error::String               = "bold #d13f3f"
->>>>>>> 70bd478f
 
     # Tree objects
     tree_title_style::String = "$orange italic"
