--- conflicted
+++ resolved
@@ -14,12 +14,7 @@
     end
 end
 
-<<<<<<< HEAD
-function render_backtrace(bt::Vector)
-=======
-
 function render_backtrace(bt::Vector;  reverse_backtrace = true, max_n_frames = 30)
->>>>>>> 70bd478f
     length(bt) == 0 && return RenderableText("")
 
     frame_numbers::Vector{RenderableText} = []
@@ -45,18 +40,6 @@
 
     content::Vector{AbstractRenderable} = [
         Panel(
-<<<<<<< HEAD
-            frame_numbers[1] * frame_info[1] * frame_inlined[1] * frame_from_c[1];
-            padding = (2, 2, 1, 1),
-            subtitle = "ERROR LINE",
-            style = "#9bb3e0",
-            subtitle_style = "bold white",
-            subtitle_justify = :right,
-            width = 88,
-        ),
-    ]
-
-=======
         frame_numbers[1] * frame_info[1] * frame_inlined[1] * frame_from_c[1];
         padding=(2, 2, 1, 1), 
         subtitle=reverse_backtrace ? "TOP LEVEL" :  "ERROR LINE", 
@@ -65,39 +48,16 @@
         subtitle_justify=:right, width=88
     )]
     
->>>>>>> 70bd478f
     N = length(frame_numbers)
     if N > 3
         if N > max_n_frames
             skipped_line = hLine(
-<<<<<<< HEAD
-                content[1].measure.w,
-                "{blue dim bold}$(N - 22){/blue dim bold}{blue dim} frames skipped{/blue dim}";
-                style = "blue dim",
-=======
                 content[1].measure.w, "{blue dim bold}$(N - max_n_frames - 2){/blue dim bold}{blue dim} frames skipped{/blue dim}";
                 style="blue dim"
->>>>>>> 70bd478f
             )
 
             frames = lvstack(
                 vstack(
-<<<<<<< HEAD
-                    map(
-                        x -> "   " * hstack(x...),
-                        zip(frame_numbers, frame_info, frame_inlined, frame_from_c),
-                    )[2:17]...,
-                ),
-                "",
-                skipped_line,
-                "",
-                vstack(
-                    map(
-                        x -> "   " * hstack(x...),
-                        zip(frame_numbers, frame_info, frame_inlined, frame_from_c),
-                    )[(end - 3):(end - 1)]...,
-                ),
-=======
                     map(x->"   " * hstack(x...), 
                         zip(frame_numbers, frame_info, frame_inlined, frame_from_c))[2:max_n_frames-5]...
                 ), 
@@ -108,7 +68,6 @@
                     map(x->"   " * hstack(x...), 
                         zip(frame_numbers, frame_info, frame_inlined, frame_from_c))[end-5:end-1]...
                 ) 
->>>>>>> 70bd478f
             )
         else
             frames = vstack(
@@ -126,23 +85,6 @@
     end
 
     if N > 1
-<<<<<<< HEAD
-        push!(
-            content,
-            Panel(
-                frame_numbers[end] *
-                frame_info[end] *
-                frame_inlined[end] *
-                frame_from_c[end];
-                padding = (2, 2, 1, 1),
-                subtitle = "TOP LEVEL",
-                style = "#9bb3e0",
-                subtitle_style = "white",
-                subtitle_justify = :right,
-                width = 88,
-            ),
-        )
-=======
         push!(content, Panel(
             frame_numbers[end] * frame_info[end] * frame_inlined[end] * frame_from_c[end];
             padding=(2, 2, 1, 1), 
@@ -151,7 +93,6 @@
             style="#9bb3e0", 
             subtitle_justify=:right, width=88
         ))
->>>>>>> 70bd478f
     end
 
     return Panel(
