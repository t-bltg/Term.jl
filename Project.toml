name = "Term"
uuid = "22787eb5-b846-44ae-b979-8e399b8463ab"
authors = ["FedeClaudi <federicoclaudi@protonmail.com> and contributors"]
version = "0.3.1"

[deps]
Dates = "ade2ca70-3891-5945-98fb-dc099432e06a"
Highlights = "eafb193a-b7ab-5a9e-9068-77385905fa72"
InteractiveUtils = "b77e0a4c-d291-57a0-90e8-8db25a27a240"
Logging = "56ddb016-857b-54e1-b83d-db4d58db5568"
Markdown = "d6f4376e-aef5-505a-96c1-9c027394607a"
MyterialColors = "1c23619d-4212-4747-83aa-717207fae70f"
OrderedCollections = "bac558e1-5e72-5ebc-8fee-abe8a469f55d"
Parameters = "d96e819e-fc66-5662-9728-84c9c7592b0a"
ProgressLogging = "33c8b6b6-d38a-422a-b730-caa89a2f386c"
Tables = "bd369af6-aec1-5ad0-b16a-f7cc5008161c"
UUIDs = "cf7118a7-6976-5b1a-9a39-7adc72f591a4"
UnicodeFun = "1cfade01-22cf-5700-b092-accc4b62d6e1"

[compat]
Highlights = "0.5"
MyterialColors = "0.3"
OrderedCollections = "1"
Parameters = "0.12"
ProgressLogging = "0.1"
<<<<<<< HEAD
Tables = "1"
=======
UnicodeFun = "0.4"
>>>>>>> 62a5e3a5
julia = "1.6"

[extras]
Random = "9a3f8284-a2c9-5f02-9a11-845980a1fd5c"
StableRNGs = "860ef19b-820b-49d6-a774-d7a799459cd3"
Suppressor = "fd094767-a336-5f1f-9728-57cf17d0bbfb"
Test = "8dfed614-e22c-5e08-85e1-65c5234f0b40"
TimerOutputs = "a759f4b9-e2f1-59dc-863e-4aeb61b1ea8f"

[targets]
test = ["Random", "StableRNGs", "Suppressor", "Test", "TimerOutputs"]<|MERGE_RESOLUTION|>--- conflicted
+++ resolved
@@ -23,11 +23,8 @@
 OrderedCollections = "1"
 Parameters = "0.12"
 ProgressLogging = "0.1"
-<<<<<<< HEAD
 Tables = "1"
-=======
 UnicodeFun = "0.4"
->>>>>>> 62a5e3a5
 julia = "1.6"
 
 [extras]
